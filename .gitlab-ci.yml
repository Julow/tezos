--- conflicted
+++ resolved
@@ -534,24 +534,7 @@
     - betanet-staging
   before_script:
     - mkdir ~/.docker || true
-<<<<<<< HEAD
-    - echo "${CI_DOCKER_AUTH}" > ~/.docker/config.json ;
-    - docker push "${public_docker_image}:${CI_COMMIT_REF_NAME}"
-  tags:
-    - safe_docker
-
-## Publish to github...
-
-publish:github:
-  image: ${opam_image}
-  stage: publish
-  dependencies: []
-  only:
-    - master@tezos/tezos
-    - alphanet@tezos/tezos
-=======
     - echo "${CI_DOCKER_AUTH}" > ~/.docker/config.json
->>>>>>> 4fe9f827
   script:
     - ./scripts/create_docker_image.sh
         "${public_docker_image_name}" "${CI_COMMIT_REF_NAME}"
